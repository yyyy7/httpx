package runner

import (
	"bufio"
	"crypto/sha256"
	"encoding/hex"
	"encoding/json"
	"fmt"
	"io/ioutil"
	"net/http"
	"net/http/httputil"
	"net/url"
	"os"
	"path"
	"regexp"
	"strconv"
	"strings"
	"time"

	"github.com/logrusorgru/aurora"
	"github.com/pkg/errors"

	"github.com/projectdiscovery/clistats"
	// automatic fd max increase if running as root
	_ "github.com/projectdiscovery/fdmax/autofdmax"
	"github.com/projectdiscovery/gologger"
	"github.com/projectdiscovery/hmap/store/hybrid"
	pdhttputil "github.com/projectdiscovery/httputil"
	customport "github.com/projectdiscovery/httpx/common/customports"
	"github.com/projectdiscovery/httpx/common/fileutil"
	"github.com/projectdiscovery/httpx/common/httputilz"
	"github.com/projectdiscovery/httpx/common/httpx"
	"github.com/projectdiscovery/httpx/common/iputil"
	"github.com/projectdiscovery/httpx/common/slice"
	"github.com/projectdiscovery/httpx/common/stringz"
	"github.com/projectdiscovery/mapcidr"
	"github.com/projectdiscovery/rawhttp"
	wappalyzer "github.com/projectdiscovery/wappalyzergo"
	"github.com/remeh/sizedwaitgroup"
)

const (
	statsDisplayInterval = 5
)

// Runner is a client for running the enumeration process.
type Runner struct {
	options    *Options
	hp         *httpx.HTTPX
	wappalyzer *wappalyzer.Wappalyze
	scanopts   scanOptions
	hm         *hybrid.HybridMap
	stats      clistats.StatisticsClient
}

// New creates a new client for running enumeration process.
func New(options *Options) (*Runner, error) {
	runner := &Runner{
		options: options,
	}
	var err error
	if options.TechDetect {
		runner.wappalyzer, err = wappalyzer.New()
	}
	if err != nil {
		return nil, errors.Wrap(err, "could not create wappalyzer client")
	}

	httpxOptions := httpx.DefaultOptions
	httpxOptions.TLSGrab = options.TLSGrab
	httpxOptions.Timeout = time.Duration(options.Timeout) * time.Second
	httpxOptions.RetryMax = options.Retries
	httpxOptions.FollowRedirects = options.FollowRedirects
	httpxOptions.FollowHostRedirects = options.FollowHostRedirects
	httpxOptions.HTTPProxy = options.HTTPProxy
	httpxOptions.Unsafe = options.Unsafe
	httpxOptions.RequestOverride = httpx.RequestOverride{URIPath: options.RequestURI}
	httpxOptions.CdnCheck = options.OutputCDN
	httpxOptions.RandomAgent = options.RandomAgent

	var key, value string
	httpxOptions.CustomHeaders = make(map[string]string)
	for _, customHeader := range options.CustomHeaders {
		tokens := strings.SplitN(customHeader, ":", two)
		// rawhttp skips all checks
		if options.Unsafe {
			httpxOptions.CustomHeaders[customHeader] = ""
			continue
		}

		// Continue normally
		if len(tokens) < two {
			continue
		}
		key = strings.TrimSpace(tokens[0])
		value = strings.TrimSpace(tokens[1])
		httpxOptions.CustomHeaders[key] = value
	}

	runner.hp, err = httpx.New(&httpxOptions)
	if err != nil {
		gologger.Fatal().Msgf("Could not create httpx instance: %s\n", err)
	}

	var scanopts scanOptions

	if options.InputRawRequest != "" {
		var rawRequest []byte
		rawRequest, err = ioutil.ReadFile(options.InputRawRequest)
		if err != nil {
			gologger.Fatal().Msgf("Could not read raw request from '%s': %s\n", options.InputRawRequest, err)
		}

		rrMethod, rrPath, rrHeaders, rrBody, errParse := httputilz.ParseRequest(string(rawRequest), options.Unsafe)
		if errParse != nil {
			gologger.Fatal().Msgf("Could not parse raw request: %s\n", err)
		}
		scanopts.Methods = append(scanopts.Methods, rrMethod)
		scanopts.RequestURI = rrPath
		for name, value := range rrHeaders {
			httpxOptions.CustomHeaders[name] = value
		}
		scanopts.RequestBody = rrBody
		options.rawRequest = string(rawRequest)
	}

	// disable automatic host header for rawhttp if manually specified
	// as it can be malformed the best approach is to remove spaces and check for lowercase "host" word
	if options.Unsafe {
		for name := range runner.hp.CustomHeaders {
			nameLower := strings.TrimSpace(strings.ToLower(name))
			if strings.HasPrefix(nameLower, "host") {
				rawhttp.AutomaticHostHeader(false)
			}
		}
	}
	if strings.EqualFold(options.Methods, "all") {
		scanopts.Methods = pdhttputil.AllHTTPMethods()
	} else if options.Methods != "" {
		scanopts.Methods = append(scanopts.Methods, stringz.SplitByCharAndTrimSpace(options.Methods, ",")...)
	}
	if len(scanopts.Methods) == 0 {
		scanopts.Methods = append(scanopts.Methods, http.MethodGet)
	}
	runner.options.protocol = httpx.HTTPorHTTPS
	scanopts.VHost = options.VHost
	scanopts.OutputTitle = options.ExtractTitle
	scanopts.OutputStatusCode = options.StatusCode
	scanopts.OutputLocation = options.Location
	scanopts.OutputContentLength = options.ContentLength
	scanopts.StoreResponse = options.StoreResponse
	scanopts.StoreResponseDirectory = options.StoreResponseDir
	scanopts.OutputServerHeader = options.OutputServerHeader
	scanopts.OutputWithNoColor = options.NoColor
	scanopts.ResponseInStdout = options.responseInStdout
	scanopts.OutputWebSocket = options.OutputWebSocket
	scanopts.TLSProbe = options.TLSProbe
	scanopts.CSPProbe = options.CSPProbe
	if options.RequestURI != "" {
		scanopts.RequestURI = options.RequestURI
	}
	scanopts.VHostInput = options.VHostInput
	scanopts.OutputContentType = options.OutputContentType
	scanopts.RequestBody = options.RequestBody
	scanopts.Unsafe = options.Unsafe
	scanopts.Pipeline = options.Pipeline
	scanopts.HTTP2Probe = options.HTTP2Probe
	scanopts.OutputMethod = options.OutputMethod
	scanopts.OutputIP = options.OutputIP
	scanopts.OutputCName = options.OutputCName
	scanopts.OutputCDN = options.OutputCDN
	scanopts.OutputResponseTime = options.OutputResponseTime
	scanopts.NoFallback = options.NoFallback
	scanopts.TechDetect = options.TechDetect
<<<<<<< HEAD
	scanopts.StoreChain = options.StoreChain
=======
	scanopts.MaxResponseBodySize = options.MaxResponseBodySize
>>>>>>> f560d248
	if options.OutputExtractRegex != "" {
		if scanopts.extractRegex, err = regexp.Compile(options.OutputExtractRegex); err != nil {
			return nil, err
		}
	}

	// output verb if more than one is specified
	if len(scanopts.Methods) > 1 && !options.Silent {
		scanopts.OutputMethod = true
	}

	runner.scanopts = scanopts

	if options.ShowStatistics {
		runner.stats, err = clistats.New()
		if err != nil {
			return nil, err
		}
	}

	hm, err := hybrid.New(hybrid.DefaultDiskOptions)
	if err != nil {
		return nil, err
	}
	runner.hm = hm

	return runner, nil
}

func (r *Runner) prepareInput() {
	var (
		finput  *os.File
		scanner *bufio.Scanner
		err     error
	)
	// check if file has been provided
	if fileutil.FileExists(r.options.InputFile) {
		finput, err = os.Open(r.options.InputFile)
		if err != nil {
			gologger.Fatal().Msgf("Could read input file '%s': %s\n", r.options.InputFile, err)
		}
		scanner = bufio.NewScanner(finput)
	} else if fileutil.HasStdin() {
		scanner = bufio.NewScanner(os.Stdin)
	} else {
		gologger.Fatal().Msgf("No input provided")
	}

	// Check if the user requested multiple paths
	if fileutil.FileExists(r.options.RequestURIs) {
		r.options.requestURIs = fileutil.LoadFile(r.options.RequestURIs)
	} else if r.options.RequestURIs != "" {
		r.options.requestURIs = strings.Split(r.options.RequestURIs, ",")
	}

	numTargets := 0
	for scanner.Scan() {
		target := strings.TrimSpace(scanner.Text())
		// Used just to get the exact number of targets
		if _, ok := r.hm.Get(target); ok {
			continue
		}

		if len(r.options.requestURIs) > 0 {
			numTargets += len(r.options.requestURIs)
		} else {
			numTargets++
		}
		r.hm.Set(target, nil) //nolint
	}

	if r.options.InputFile != "" {
		err := finput.Close()
		if err != nil {
			gologger.Fatal().Msgf("Could close input file '%s': %s\n", r.options.InputFile, err)
		}
	}

	if r.options.ShowStatistics {
		numPorts := len(customport.Ports)
		if numPorts == 0 {
			// Default Ports 80, 443
			numPorts = 2
		}

		r.stats.AddStatic("hosts", numTargets)
		r.stats.AddStatic("startedAt", time.Now())
		r.stats.AddCounter("requests", 0)
		r.stats.AddCounter("total", uint64(numTargets*numPorts))
		err := r.stats.Start(makePrintCallback(), time.Duration(statsDisplayInterval)*time.Second)
		if err != nil {
			gologger.Warning().Msgf("Could not create statistic: %s\n", err)
		}
	}
}

func makePrintCallback() func(stats clistats.StatisticsClient) {
	builder := &strings.Builder{}
	return func(stats clistats.StatisticsClient) {
		builder.WriteRune('[')
		startedAt, _ := stats.GetStatic("startedAt")
		duration := time.Since(startedAt.(time.Time))
		builder.WriteString(clistats.FmtDuration(duration))
		builder.WriteRune(']')

		hosts, _ := stats.GetStatic("hosts")
		builder.WriteString(" | Hosts: ")
		builder.WriteString(clistats.String(hosts))

		requests, _ := stats.GetCounter("requests")
		total, _ := stats.GetCounter("total")

		builder.WriteString(" | RPS: ")
		builder.WriteString(clistats.String(uint64(float64(requests) / duration.Seconds())))

		builder.WriteString(" | Requests: ")
		builder.WriteString(clistats.String(requests))
		builder.WriteRune('/')
		builder.WriteString(clistats.String(total))
		builder.WriteRune(' ')
		builder.WriteRune('(')
		//nolint:gomnd // this is not a magic number
		builder.WriteString(clistats.String(uint64(float64(requests) / float64(total) * 100.0)))
		builder.WriteRune('%')
		builder.WriteRune(')')
		builder.WriteRune('\n')

		fmt.Fprintf(os.Stderr, "%s", builder.String())
		builder.Reset()
	}
}

// Close closes the httpx scan instance
func (r *Runner) Close() {
	// nolint:errcheck // ignore
	r.hm.Close()
	r.hp.Dialer.Close()
}

// RunEnumeration on targets for httpx client
func (r *Runner) RunEnumeration() {
	// Try to create output folder if it doesnt exist
	if r.options.StoreResponse && !fileutil.FolderExists(r.options.StoreResponseDir) {
		if err := os.MkdirAll(r.options.StoreResponseDir, os.ModePerm); err != nil {
			gologger.Fatal().Msgf("Could not create output directory '%s': %s\n", r.options.StoreResponseDir, err)
		}
	}

	r.prepareInput()

	// output routine
	wgoutput := sizedwaitgroup.New(1)
	wgoutput.Add()
	output := make(chan Result)
	go func(output chan Result) {
		defer wgoutput.Done()

		var f *os.File
		if r.options.Output != "" {
			var err error
			f, err = os.Create(r.options.Output)
			if err != nil {
				gologger.Fatal().Msgf("Could not create output file '%s': %s\n", r.options.Output, err)
			}
			defer f.Close() //nolint
		}
		for resp := range output {
			if resp.err != nil {
				gologger.Debug().Msgf("Failure '%s': %s\n", resp.URL, resp.err)
			}
			if resp.str == "" {
				continue
			}

			// apply matchers and filters
			if len(r.options.filterStatusCode) > 0 && slice.IntSliceContains(r.options.filterStatusCode, resp.StatusCode) {
				continue
			}
			if len(r.options.filterContentLength) > 0 && slice.IntSliceContains(r.options.filterContentLength, resp.ContentLength) {
				continue
			}
			if r.options.filterRegex != nil && r.options.filterRegex.MatchString(resp.raw) {
				continue
			}
			if r.options.OutputFilterString != "" && strings.Contains(strings.ToLower(resp.raw), strings.ToLower(r.options.OutputFilterString)) {
				continue
			}
			if len(r.options.matchStatusCode) > 0 && !slice.IntSliceContains(r.options.matchStatusCode, resp.StatusCode) {
				continue
			}
			if len(r.options.matchContentLength) > 0 && !slice.IntSliceContains(r.options.matchContentLength, resp.ContentLength) {
				continue
			}
			if r.options.matchRegex != nil && !r.options.matchRegex.MatchString(resp.raw) {
				continue
			}
			if r.options.OutputMatchString != "" && !strings.Contains(strings.ToLower(resp.raw), strings.ToLower(r.options.OutputMatchString)) {
				continue
			}

			row := resp.str
			if r.options.JSONOutput {
				row = resp.JSON(&r.scanopts)
			}
			gologger.Silent().Msgf("%s\n", row)
			if f != nil {
				//nolint:errcheck // this method needs a small refactor to reduce complexity
				f.WriteString(row + "\n")
			}
		}
	}(output)

	wg := sizedwaitgroup.New(r.options.Threads)

	r.hm.Scan(func(k, _ []byte) error {
		var reqs int
		if len(r.options.requestURIs) > 0 {
			for _, p := range r.options.requestURIs {
				scanopts := r.scanopts.Clone()
				scanopts.RequestURI = p
				r.process(string(k), &wg, r.hp, r.options.protocol, scanopts, output)
				reqs++
			}
		} else {
			r.process(string(k), &wg, r.hp, r.options.protocol, &r.scanopts, output)
			reqs++
		}

		if r.options.ShowStatistics {
			r.stats.IncrementCounter("requests", reqs)
		}
		return nil
	})

	wg.Wait()

	close(output)

	wgoutput.Wait()
}

func (r *Runner) process(t string, wg *sizedwaitgroup.SizedWaitGroup, hp *httpx.HTTPX, protocol string, scanopts *scanOptions, output chan Result) {
	protocols := []string{protocol}
	if scanopts.NoFallback {
		protocols = []string{httpx.HTTPS, httpx.HTTP}
	}
	for target := range targets(stringz.TrimProtocol(t)) {
		// if no custom ports specified then test the default ones
		if len(customport.Ports) == 0 {
			for _, method := range scanopts.Methods {
				for _, prot := range protocols {
					wg.Add()
					go func(target, method, protocol string) {
						defer wg.Done()
						result := r.analyze(hp, protocol, target, 0, method, scanopts)
						output <- result
						if scanopts.TLSProbe && result.TLSData != nil {
							scanopts.TLSProbe = false
							for _, tt := range result.TLSData.DNSNames {
								r.process(tt, wg, hp, protocol, scanopts, output)
							}
							for _, tt := range result.TLSData.CommonName {
								r.process(tt, wg, hp, protocol, scanopts, output)
							}
						}
						if scanopts.CSPProbe && result.CSPData != nil {
							scanopts.CSPProbe = false
							for _, tt := range result.CSPData.Domains {
								r.process(tt, wg, hp, protocol, scanopts, output)
							}
						}
					}(target, method, prot)
				}
			}
		}

		// the host name shouldn't have any semicolon - in case remove the port
		semicolonPosition := strings.LastIndex(target, ":")
		if semicolonPosition > 0 {
			target = target[:semicolonPosition]
		}

		for port, wantedProtocol := range customport.Ports {
			for _, method := range scanopts.Methods {
				wg.Add()
				go func(port int, method, protocol string) {
					defer wg.Done()
					result := r.analyze(hp, protocol, target, port, method, scanopts)
					output <- result
					if scanopts.TLSProbe && result.TLSData != nil {
						scanopts.TLSProbe = false
						for _, tt := range result.TLSData.DNSNames {
							r.process(tt, wg, hp, protocol, scanopts, output)
						}
						for _, tt := range result.TLSData.CommonName {
							r.process(tt, wg, hp, protocol, scanopts, output)
						}
					}
				}(port, method, wantedProtocol)
			}
		}
	}
}

// returns all the targets within a cidr range or the single target
func targets(target string) chan string {
	results := make(chan string)
	go func() {
		defer close(results)

		// A valid target does not contain:
		// *
		// spaces
		if strings.ContainsAny(target, " *") {
			return
		}

		// test if the target is a cidr
		if iputil.IsCidr(target) {
			cidrIps, err := mapcidr.IPAddresses(target)
			if err != nil {
				return
			}
			for _, ip := range cidrIps {
				results <- ip
			}
		} else {
			results <- target
		}
	}()
	return results
}

func (r *Runner) analyze(hp *httpx.HTTPX, protocol, domain string, port int, method string, scanopts *scanOptions) Result {
	origProtocol := protocol
	if protocol == httpx.HTTPorHTTPS {
		protocol = httpx.HTTPS
	}
	retried := false
retry:
	var customHost string
	if scanopts.VHostInput {
		parts := strings.Split(domain, ",")
		//nolint:gomnd // not a magic number
		if len(parts) != 2 {
			return Result{}
		}
		domain = parts[0]
		customHost = parts[1]
	}

	URL := fmt.Sprintf("%s://%s", protocol, domain)
	if port > 0 {
		URL = fmt.Sprintf("%s://%s:%d", protocol, domain, port)
	} else {
		domainParse := strings.Split(domain, ":")
		domain = domainParse[0]
		if len(domainParse) > 1 {
			port, _ = strconv.Atoi(domainParse[1])
		}
	}

	if !scanopts.Unsafe {
		URL += scanopts.RequestURI
	}

	req, err := hp.NewRequest(method, URL)
	if err != nil {
		return Result{URL: URL, err: err}
	}
	if customHost != "" {
		req.Host = customHost
	}

	hp.SetCustomHeaders(req, hp.CustomHeaders)
	if scanopts.RequestBody != "" {
		req.ContentLength = int64(len(scanopts.RequestBody))
		req.Body = ioutil.NopCloser(strings.NewReader(scanopts.RequestBody))
	}

	requestDump, err := httputil.DumpRequestOut(req.Request, true)
	if err != nil {
		return Result{URL: URL, err: err}
	}

	resp, err := hp.Do(req)
	if err != nil {
		if !retried && origProtocol == httpx.HTTPorHTTPS {
			if protocol == httpx.HTTPS {
				protocol = httpx.HTTP
			} else {
				protocol = httpx.HTTPS
			}
			retried = true
			goto retry
		}
		return Result{URL: URL, err: err}
	}

	var fullURL string

	if resp.StatusCode >= 0 {
		if port > 0 {
			fullURL = fmt.Sprintf("%s://%s:%d%s", protocol, domain, port, scanopts.RequestURI)
		} else {
			fullURL = fmt.Sprintf("%s://%s%s", protocol, domain, scanopts.RequestURI)
		}
	}

	builder := &strings.Builder{}

	builder.WriteString(fullURL)

	if scanopts.OutputStatusCode {
		builder.WriteString(" [")
		for i, chainItem := range resp.Chain {
			if !scanopts.OutputWithNoColor {
				// Color the status code based on its value
				switch {
				case chainItem.StatusCode >= http.StatusOK && chainItem.StatusCode < http.StatusMultipleChoices:
					builder.WriteString(aurora.Green(strconv.Itoa(chainItem.StatusCode)).String())
				case chainItem.StatusCode >= http.StatusMultipleChoices && chainItem.StatusCode < http.StatusBadRequest:
					builder.WriteString(aurora.Yellow(strconv.Itoa(chainItem.StatusCode)).String())
				case chainItem.StatusCode >= http.StatusBadRequest && chainItem.StatusCode < http.StatusInternalServerError:
					builder.WriteString(aurora.Red(strconv.Itoa(chainItem.StatusCode)).String())
				case resp.StatusCode > http.StatusInternalServerError:
					builder.WriteString(aurora.Bold(aurora.Yellow(strconv.Itoa(chainItem.StatusCode))).String())
				}
			} else {
				builder.WriteString(strconv.Itoa(chainItem.StatusCode))
			}
			if i != len(resp.Chain)-1 {
				builder.WriteRune(',')
			}
		}
		builder.WriteRune(']')
	}

	if scanopts.OutputLocation {
		builder.WriteString(" [")
		if !scanopts.OutputWithNoColor {
			builder.WriteString(aurora.Magenta(resp.GetHeaderPart("Location", ";")).String())
		} else {
			builder.WriteString(resp.GetHeaderPart("Location", ";"))
		}
		builder.WriteRune(']')
	}

	if scanopts.OutputMethod {
		builder.WriteString(" [")
		if !scanopts.OutputWithNoColor {
			builder.WriteString(aurora.Magenta(method).String())
		} else {
			builder.WriteString(method)
		}
		builder.WriteRune(']')
	}

	if scanopts.OutputContentLength {
		builder.WriteString(" [")
		if !scanopts.OutputWithNoColor {
			builder.WriteString(aurora.Magenta(strconv.Itoa(resp.ContentLength)).String())
		} else {
			builder.WriteString(strconv.Itoa(resp.ContentLength))
		}
		builder.WriteRune(']')
	}

	if scanopts.OutputContentType {
		builder.WriteString(" [")
		if !scanopts.OutputWithNoColor {
			builder.WriteString(aurora.Magenta(resp.GetHeaderPart("Content-Type", ";")).String())
		} else {
			builder.WriteString(resp.GetHeaderPart("Content-Type", ";"))
		}
		builder.WriteRune(']')
	}

	title := httpx.ExtractTitle(resp)
	if scanopts.OutputTitle {
		builder.WriteString(" [")
		if !scanopts.OutputWithNoColor {
			builder.WriteString(aurora.Cyan(title).String())
		} else {
			builder.WriteString(title)
		}
		builder.WriteRune(']')
	}

	serverHeader := resp.GetHeader("Server")
	if scanopts.OutputServerHeader {
		builder.WriteString(fmt.Sprintf(" [%s]", serverHeader))
	}

	var serverResponseRaw string
	var request string
	var responseHeader string
	if scanopts.ResponseInStdout {
		serverResponseRaw = string(resp.Data)
		request = string(requestDump)
		responseHeader = resp.RawHeaders
	}

	// check for virtual host
	isvhost := false
	if scanopts.VHost {
		isvhost, _ = hp.IsVirtualHost(req)
		if isvhost {
			builder.WriteString(" [vhost]")
		}
	}

	// web socket
	isWebSocket := resp.StatusCode == 101
	if scanopts.OutputWebSocket && isWebSocket {
		builder.WriteString(" [websocket]")
	}

	pipeline := false
	if scanopts.Pipeline {
		pipeline = hp.SupportPipeline(protocol, method, domain, port)
		if pipeline {
			builder.WriteString(" [pipeline]")
		}
	}

	var http2 bool
	// if requested probes for http2
	if scanopts.HTTP2Probe {
		http2 = hp.SupportHTTP2(protocol, method, URL)
		if http2 {
			builder.WriteString(" [http2]")
		}
	}
	ip := hp.Dialer.GetDialedIP(domain)
	if scanopts.OutputIP {
		builder.WriteString(fmt.Sprintf(" [%s]", ip))
	}

	var (
		ips    []string
		cnames []string
	)
	dnsData, err := hp.Dialer.GetDNSData(domain)
	if dnsData != nil && err == nil {
		ips = append(ips, dnsData.A...)
		ips = append(ips, dnsData.AAAA...)
		cnames = dnsData.CNAME
	} else {
		ips = append(ips, ip)
	}

	if scanopts.OutputCName && len(cnames) > 0 {
		// Print only the first CNAME (full list in json)
		builder.WriteString(fmt.Sprintf(" [%s]", cnames[0]))
	}

	isCDN, err := hp.CdnCheck(ip)
	if scanopts.OutputCDN && isCDN && err == nil {
		builder.WriteString(" [cdn]")
	}

	if scanopts.OutputResponseTime {
		builder.WriteString(fmt.Sprintf(" [%s]", resp.Duration))
	}

	var technologies []string
	if scanopts.TechDetect {
		matches := r.wappalyzer.Fingerprint(resp.Headers, resp.Data)
		for match := range matches {
			technologies = append(technologies, match)
		}

		if len(technologies) > 0 {
			technologies := strings.Join(technologies, ",")

			builder.WriteString(" [")
			if !scanopts.OutputWithNoColor {
				builder.WriteString(aurora.Magenta(technologies).String())
			} else {
				builder.WriteString(technologies)
			}
			builder.WriteRune(']')
		}
	}

	// extract regex
	if scanopts.extractRegex != nil {
		matches := scanopts.extractRegex.FindAllString(string(resp.Data), -1)
		if len(matches) > 0 {
			builder.WriteString(" [" + strings.Join(matches, ",") + "]")
		}
	}

	// store responses or chain in directory
	if scanopts.StoreResponse || scanopts.StoreChain {
		domainFile := fmt.Sprintf("%s%s", domain, scanopts.RequestURI)
		if port > 0 {
			domainFile = fmt.Sprintf("%s.%d%s", domain, port, scanopts.RequestURI)
		}
		// On various OS the file max file name length is 255 - https://serverfault.com/questions/9546/filename-length-limits-on-linux
		// Truncating length at 255
		if len(domainFile) >= maxFileNameLength {
			// leaving last 4 bytes free to append ".txt"
			domainFile = domainFile[:maxFileNameLength-1]
		}

		domainFile = strings.ReplaceAll(domainFile, "/", "_") + ".txt"
		// store response
		responsePath := path.Join(scanopts.StoreResponseDirectory, domainFile)
		respRaw := resp.Raw
		if len(respRaw) > scanopts.MaxResponseBodySize {
			respRaw = respRaw[:scanopts.MaxResponseBodySize]
		}
		writeErr := ioutil.WriteFile(responsePath, []byte(respRaw), 0644)
		if writeErr != nil {
			gologger.Warning().Msgf("Could not write response, at path '%s', to disk: %s", responsePath, writeErr)
		}
		if scanopts.StoreChain {
			domainFile = strings.ReplaceAll(domainFile, ".txt", ".chain.txt")
			responsePath := path.Join(scanopts.StoreResponseDirectory, domainFile)
			writeErr := ioutil.WriteFile(responsePath, []byte(resp.GetChain()), 0644)
			if writeErr != nil {
				gologger.Warning().Msgf("Could not write response, at path '%s', to disk: %s", responsePath, writeErr)
			}
		}
	}

	parsed, err := url.Parse(fullURL)
	if err != nil {
		return Result{URL: URL, err: errors.Wrap(err, "could not parse url")}
	}

	finalPort := parsed.Port()
	if finalPort == "" {
		if parsed.Scheme == "http" {
			finalPort = "80"
		} else {
			finalPort = "443"
		}
	}
	finalPath := parsed.Path
	if finalPath == "" {
		finalPath = "/"
	}

	hasher := sha256.New()
	_, _ = hasher.Write(resp.Data)
	bodySha := hex.EncodeToString(hasher.Sum(nil))
	hasher.Reset()

	_, _ = hasher.Write([]byte(resp.RawHeaders))
	headersSha := hex.EncodeToString(hasher.Sum(nil))

	return Result{
		Timestamp:        time.Now(),
		Request:          request,
		ResponseHeader:   responseHeader,
		Scheme:           parsed.Scheme,
		Port:             finalPort,
		Path:             finalPath,
		BodySHA256:       bodySha,
		HeaderSHA256:     headersSha,
		raw:              resp.Raw,
		URL:              fullURL,
		ContentLength:    resp.ContentLength,
		ChainStatusCodes: resp.GetChainStatusCodes(),
		Chain:            resp.GetChain(),
		StatusCode:       resp.StatusCode,
		Location:         resp.GetHeaderPart("Location", ";"),
		ContentType:      resp.GetHeaderPart("Content-Type", ";"),
		Title:            title,
		str:              builder.String(),
		VHost:            isvhost,
		WebServer:        serverHeader,
		ResponseBody:     serverResponseRaw,
		WebSocket:        isWebSocket,
		TLSData:          resp.TLSData,
		CSPData:          resp.CSPData,
		Pipeline:         pipeline,
		HTTP2:            http2,
		Method:           method,
		Host:             ip,
		A:                ips,
		CNAMEs:           cnames,
		CDN:              isCDN,
		ResponseTime:     resp.Duration.String(),
		Technologies:     technologies,
	}
}

// Result of a scan
type Result struct {
	Timestamp        time.Time `json:"timestamp,omitempty"`
	Request          string    `json:"request,omitempty"`
	ResponseHeader   string    `json:"response-header,omitempty"`
	Scheme           string    `json:"scheme,omitempty"`
	Port             string    `json:"port,omitempty"`
	Path             string    `json:"path,omitempty"`
	BodySHA256       string    `json:"body-sha256,omitempty"`
	HeaderSHA256     string    `json:"header-sha256,omitempty"`
	A                []string  `json:"a,omitempty"`
	CNAMEs           []string  `json:"cnames,omitempty"`
	raw              string
	URL              string `json:"url,omitempty"`
	Location         string `json:"location,omitempty"`
	Title            string `json:"title,omitempty"`
	str              string
	err              error
	WebServer        string         `json:"webserver,omitempty"`
	ResponseBody     string         `json:"response-body,omitempty"`
	ContentType      string         `json:"content-type,omitempty"`
	Method           string         `json:"method,omitempty"`
	Host             string         `json:"host,omitempty"`
	ContentLength    int            `json:"content-length,omitempty"`
	ChainStatusCodes []int          `json:"chain-status-codes,omitempty"`
	StatusCode       int            `json:"status-code,omitempty"`
	TLSData          *httpx.TLSData `json:"tls-grab,omitempty"`
	CSPData          *httpx.CSPData `json:"csp,omitempty"`
	VHost            bool           `json:"vhost,omitempty"`
	WebSocket        bool           `json:"websocket,omitempty"`
	Pipeline         bool           `json:"pipeline,omitempty"`
	HTTP2            bool           `json:"http2,omitempty"`
	CDN              bool           `json:"cdn,omitempty"`
	ResponseTime     string         `json:"response-time,omitempty"`
	Technologies     []string       `json:"technologies,omitempty"`
	Chain            string         `json:"chain,omitempty"`
}

// JSON the result
func (r Result) JSON(scanopts *scanOptions) string { //nolint
	if scanopts != nil && len(r.ResponseBody) > scanopts.MaxResponseBodySize {
		r.ResponseBody = r.ResponseBody[:scanopts.MaxResponseBodySize]
	}

	if js, err := json.Marshal(r); err == nil {
		return string(js)
	}

	return ""
}<|MERGE_RESOLUTION|>--- conflicted
+++ resolved
@@ -172,11 +172,8 @@
 	scanopts.OutputResponseTime = options.OutputResponseTime
 	scanopts.NoFallback = options.NoFallback
 	scanopts.TechDetect = options.TechDetect
-<<<<<<< HEAD
 	scanopts.StoreChain = options.StoreChain
-=======
 	scanopts.MaxResponseBodySize = options.MaxResponseBodySize
->>>>>>> f560d248
 	if options.OutputExtractRegex != "" {
 		if scanopts.extractRegex, err = regexp.Compile(options.OutputExtractRegex); err != nil {
 			return nil, err
