--- conflicted
+++ resolved
@@ -102,16 +102,6 @@
 	scanopts.OutputContentLength = options.ContentLength
 	scanopts.StoreResponse = options.StoreResponse
 	scanopts.StoreResponseDirectory = options.StoreResponseDir
-<<<<<<< HEAD
-	// Set default verb to GET if none is chosen
-	if scanopts.Method == "" && options.Method == "" {
-		options.Method = "GET"
-	}
-	if options.Method != "" {
-		scanopts.Method = options.Method
-	}
-=======
->>>>>>> e2e5501a
 	scanopts.OutputServerHeader = options.OutputServerHeader
 	scanopts.OutputWithNoColor = options.NoColor
 	scanopts.ResponseInStdout = options.responseInStdout
@@ -124,16 +114,11 @@
 	scanopts.OutputContentType = options.OutputContentType
 	scanopts.RequestBody = options.RequestBody
 	scanopts.Unsafe = options.Unsafe
-<<<<<<< HEAD
 	scanopts.Pipeline = options.Pipeline
-  scanopts.HTTP2Probe = options.HTTP2Probe
-=======
 	scanopts.HTTP2Probe = options.HTTP2Probe
 	scanopts.OutputMethod = options.OutputMethod
 	if len(scanopts.Methods) > 0 {
 		scanopts.OutputMethod = true
-	}
->>>>>>> e2e5501a
 
 	// Try to create output folder if it doesnt exist
 	if options.StoreResponse && !fileutil.FolderExists(options.StoreResponseDir) {
