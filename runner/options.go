--- conflicted
+++ resolved
@@ -181,12 +181,9 @@
 	OutputExtractRegex        string
 	RateLimit                 int
 	Probe                     bool
-<<<<<<< HEAD
 	Resume                    bool
 	resumeCfg                 *ResumeCfg
-=======
 	ExcludeCDN                bool
->>>>>>> 949dab61
 }
 
 // ParseOptions parses the command line options for application
@@ -261,11 +258,8 @@
 	flag.StringVar(&options.OutputExtractRegex, "extract-regex", "", "Extract Regex")
 	flag.IntVar(&options.RateLimit, "rate-limit", 150, "Maximum requests to send per second")
 	flag.BoolVar(&options.Probe, "probe", false, "Display probe status")
-<<<<<<< HEAD
 	flag.BoolVar(&options.Resume, "resume", false, "Resume")
-=======
 	flag.BoolVar(&options.ExcludeCDN, "exclude-cdn", false, "Skip full port scans for CDNs (only checks for 80,443)")
->>>>>>> 949dab61
 
 	flag.Parse()
 
